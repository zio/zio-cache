name: CI

env:
  JDK_JAVA_OPTIONS: -XX:+PrintCommandLineFlags # JDK_JAVA_OPTIONS is _the_ env. variable to use for modern Java
  JVM_OPTS: -XX:+PrintCommandLineFlags # for Java 8 only (sadly, it is not modern enough for JDK_JAVA_OPTIONS)

on:
  pull_request:
  push:
    branches: ['master', 'zio2']
  release:
    types:
      - published

jobs:
  lint:
    runs-on: ubuntu-20.04
    timeout-minutes: 30
    steps:
      - name: Checkout current branch
<<<<<<< HEAD
        uses: actions/checkout@v3.0.0
=======
        uses: actions/checkout@v3.0.2
>>>>>>> dfe47d36
        with:
          fetch-depth: 0
      - name: Setup Scala and Java
        uses: olafurpg/setup-scala@v13
      - name: Cache scala dependencies
        uses: coursier/cache-action@v6
      - name: Lint code
        run: sbt check

  mdoc:
    runs-on: ubuntu-20.04
    timeout-minutes: 60
    steps:
      - name: Checkout current branch
<<<<<<< HEAD
        uses: actions/checkout@v3.0.0
=======
        uses: actions/checkout@v3.0.2
>>>>>>> dfe47d36
      - name: Setup Scala and Java
        uses: olafurpg/setup-scala@v13
      - name: Cache scala dependencies
        uses: coursier/cache-action@v6
      - name: Check Document Generation
        run: sbt docs/docusaurusCreateSite

  test:
    runs-on: ubuntu-20.04
    timeout-minutes: 30
    strategy:
      fail-fast: false
      matrix:
        java: ['adopt@1.8', 'adopt@1.11']
        scala: ['2.11.12', '2.12.14', '2.13.6', '3.1.0']
        platform: ['JVM', 'JS', 'Native']
    steps:
      - name: Checkout current branch
<<<<<<< HEAD
        uses: actions/checkout@v3.0.0
=======
        uses: actions/checkout@v3.0.2
>>>>>>> dfe47d36
        with:
          fetch-depth: 0
      - name: Setup Scala and Java
        uses: olafurpg/setup-scala@v13
        with:
          java-version: ${{ matrix.java }}
      - name: Cache scala dependencies
        uses: coursier/cache-action@v6
      - name: Run tests
        if: ${{ !startsWith(matrix.scala, '3.1.') }}
        run: sbt ++${{ matrix.scala }}! test${{ matrix.platform }}
      - name: Run dotty tests
        if: ${{ startsWith(matrix.scala, '3.1.') && matrix.platform == 'JVM' }}
        run: sbt ++${{ matrix.scala }}! testJVM

  ci:
    runs-on: ubuntu-20.04
    needs: [lint, mdoc, test]
    steps:
      - name: Aggregate of lint, and all tests
        run: echo "ci passed"

  publish:
    runs-on: ubuntu-20.04
    timeout-minutes: 30
    needs: [ci]
    if: github.event_name != 'pull_request'
    steps:
      - name: Checkout current branch
<<<<<<< HEAD
        uses: actions/checkout@v3.0.0
=======
        uses: actions/checkout@v3.0.2
>>>>>>> dfe47d36
        with:
          fetch-depth: 0
      - name: Setup Scala and Java 
        uses: olafurpg/setup-scala@v13
      - name: Cache scala dependencies
        uses: coursier/cache-action@v6
      - name: Release artifacts
        run: sbt ci-release
        env:
          PGP_PASSPHRASE: ${{ secrets.PGP_PASSPHRASE }}
          PGP_SECRET: ${{ secrets.PGP_SECRET }}
          SONATYPE_PASSWORD: ${{ secrets.SONATYPE_PASSWORD }}
          SONATYPE_USERNAME: ${{ secrets.SONATYPE_USERNAME }}<|MERGE_RESOLUTION|>--- conflicted
+++ resolved
@@ -18,11 +18,7 @@
     timeout-minutes: 30
     steps:
       - name: Checkout current branch
-<<<<<<< HEAD
-        uses: actions/checkout@v3.0.0
-=======
         uses: actions/checkout@v3.0.2
->>>>>>> dfe47d36
         with:
           fetch-depth: 0
       - name: Setup Scala and Java
@@ -37,11 +33,7 @@
     timeout-minutes: 60
     steps:
       - name: Checkout current branch
-<<<<<<< HEAD
-        uses: actions/checkout@v3.0.0
-=======
         uses: actions/checkout@v3.0.2
->>>>>>> dfe47d36
       - name: Setup Scala and Java
         uses: olafurpg/setup-scala@v13
       - name: Cache scala dependencies
@@ -60,11 +52,7 @@
         platform: ['JVM', 'JS', 'Native']
     steps:
       - name: Checkout current branch
-<<<<<<< HEAD
-        uses: actions/checkout@v3.0.0
-=======
         uses: actions/checkout@v3.0.2
->>>>>>> dfe47d36
         with:
           fetch-depth: 0
       - name: Setup Scala and Java
@@ -94,11 +82,7 @@
     if: github.event_name != 'pull_request'
     steps:
       - name: Checkout current branch
-<<<<<<< HEAD
-        uses: actions/checkout@v3.0.0
-=======
         uses: actions/checkout@v3.0.2
->>>>>>> dfe47d36
         with:
           fetch-depth: 0
       - name: Setup Scala and Java 
