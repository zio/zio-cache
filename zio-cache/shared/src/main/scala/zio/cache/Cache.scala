--- conflicted
+++ resolved
@@ -144,23 +144,13 @@
 
         new Cache[Key, Error, Value] {
 
-<<<<<<< HEAD
-          def cacheStats(implicit trace: ZTraceElement): UIO[CacheStats] =
-            ZIO.succeed(CacheStats(hits.longValue, misses.longValue))
-
-          def contains(k: Key)(implicit trace: ZTraceElement): UIO[Boolean] =
+          override def cacheStats(implicit trace: ZTraceElement): UIO[CacheStats] =
+            ZIO.succeed(CacheStats(hits.longValue, misses.longValue, map.size))
+
+          override def contains(k: Key)(implicit trace: ZTraceElement): UIO[Boolean] =
             ZIO.succeed(map.containsKey(k))
 
-          def entryStats(k: Key)(implicit trace: ZTraceElement): UIO[Option[EntryStats]] =
-=======
-          override def cacheStats: UIO[CacheStats] =
-            ZIO.succeed(CacheStats(hits.longValue, misses.longValue, map.size))
-
-          override def contains(k: Key): UIO[Boolean] =
-            ZIO.succeed(map.containsKey(k))
-
-          override def entryStats(k: Key): UIO[Option[EntryStats]] =
->>>>>>> fd5dc6d5
+          override def entryStats(k: Key)(implicit trace: ZTraceElement): UIO[Option[EntryStats]] =
             ZIO.succeed {
               val value = map.get(k)
               if (value eq null) None
@@ -176,13 +166,8 @@
               }
             }
 
-<<<<<<< HEAD
-          def get(k: Key)(implicit trace: ZTraceElement): IO[Error, Value] =
+          override def get(k: Key)(implicit trace: ZTraceElement): IO[Error, Value] =
             ZIO.suspendSucceed {
-=======
-          override def get(k: Key): IO[Error, Value] =
-            ZIO.effectSuspendTotal {
->>>>>>> fd5dc6d5
               var key: MapKey[Key]               = null
               var promise: Promise[Error, Value] = null
               var value                          = map.get(k)
@@ -194,21 +179,7 @@
               if (value eq null) {
                 trackAccess(key)
                 trackMiss()
-<<<<<<< HEAD
-                lookup(k)
-                  .provideEnvironment(environment)
-                  .exit
-                  .flatMap { exit =>
-                    val now        = Instant.now()
-                    val entryStats = EntryStats(now)
-
-                    map.put(k, MapValue.Complete(key, exit, entryStats, now.plus(timeToLive(exit))))
-                    promise.done(exit) *> ZIO.done(exit)
-                  }
-                  .onInterrupt(promise.interrupt *> ZIO.succeed(map.remove(k)))
-=======
                 lookupValueOf(k, promise)
->>>>>>> fd5dc6d5
               } else {
                 value match {
                   case MapValue.Pending(key, promise) =>
@@ -240,7 +211,7 @@
             }
 
           override def refresh(k: Key): IO[Error, Unit] =
-            ZIO.effectSuspendTotal {
+            ZIO.suspendSucceed {
               val promise = newPromise()
               var value   = map.get(k)
               if (value eq null) {
@@ -269,48 +240,32 @@
               result.unit
             }
 
-<<<<<<< HEAD
-          def invalidate(k: Key)(implicit trace: ZTraceElement): UIO[Unit] =
-=======
-          override def invalidate(k: Key): UIO[Unit] =
->>>>>>> fd5dc6d5
+          override def invalidate(k: Key)(implicit trace: ZTraceElement): UIO[Unit] =
             ZIO.succeed {
               map.remove(k)
               ()
             }
 
-<<<<<<< HEAD
-          def size(implicit trace: ZTraceElement): UIO[Int] =
-=======
           override def invalidateAll: UIO[Unit] =
             ZIO.succeed {
               map.clear()
             }
 
-          override def size: UIO[Int] =
->>>>>>> fd5dc6d5
+          def size(implicit trace: ZTraceElement): UIO[Int] =
             ZIO.succeed(map.size)
 
           private def lookupValueOf(key: Key, promise: Promise[Error, Value]): IO[Error, Value] =
             lookup(key)
-              .provide(environment)
-              .run
-              .flatMap { lookupResult =>
-                val now = Instant.now()
-                val completedResult = MapValue.Complete(
-                  new MapKey(key),
-                  lookupResult,
-                  EntryStats(now),
-                  now.plus(timeToLive(lookupResult))
-                )
-
-                map.put(key, completedResult)
-                promise.done(lookupResult) *>
-                  ZIO.done(lookupResult)
-              }
-              .onInterrupt(
-                promise.interrupt.as(map.remove(key))
-              )
+              .provideEnvironment(environment)
+              .exit
+              .flatMap { exit =>
+                val now        = Instant.now()
+                val entryStats = EntryStats(now)
+
+                map.put(key, MapValue.Complete(new MapKey(key), exit, entryStats, now.plus(timeToLive(exit))))
+                promise.done(exit) *> ZIO.done(exit)
+              }
+              .onInterrupt(promise.interrupt *> ZIO.succeed(map.remove(key)))
 
           private def newPromise() =
             Promise.unsafeMake[Error, Value](fiberId)
