--- conflicted
+++ resolved
@@ -63,25 +63,9 @@
   def refresh(key: Key): IO[Error, Unit]
 
   /**
-   * Computes the value associated with the specified key, with the lookup
-   * function, and puts it in the cache. The difference between this and
-   * `get` method is that `refresh` triggers (re)computation of the value
-   * without invalidating it in the cache, so any request to the associated
-   * key can still be served while the value is being re-computed/retrieved
-   * by the lookup function. Additionally, `refresh` always triggers the
-   * lookup function, disregarding the last `Error`.
-   */
-  def refresh(key: Key): IO[Error, Unit]
-
-  /**
    * Invalidates the value associated with the specified key.
    */
   def invalidate(key: Key)(implicit trace: Trace): UIO[Unit]
-
-  /**
-   * Invalidates all values in the cache.
-   */
-  def invalidateAll: UIO[Unit]
 
   /**
    * Invalidates all values in the cache.
@@ -115,7 +99,6 @@
   def makeWith[Key, Environment, Error, Value](
     capacity: Int,
     lookup: Lookup[Key, Environment, Error, Value]
-<<<<<<< HEAD
   )(
     timeToLive: Exit[Error, Value] => Duration
   )(implicit trace: Trace): URIO[Environment, Cache[Key, Error, Value]] =
@@ -136,24 +119,6 @@
                 } else {
                   loop = false
                 }
-=======
-  )(timeToLive: Exit[Error, Value] => Duration): URIO[Environment, Cache[Key, Error, Value]] =
-    ZIO.environment[Environment].flatMap { environment =>
-      ZIO.fiberId.map { fiberId =>
-        val cacheState = CacheState.initial[Key, Error, Value]()
-        import cacheState._
-
-        def trackAccess(key: MapKey[Key]): Unit = {
-          accesses.offer(key)
-          if (updating.compareAndSet(false, true)) {
-            var loop = true
-            while (loop) {
-              val key = accesses.poll(null)
-              if (key ne null) {
-                keys.add(key)
-              } else {
-                loop = false
->>>>>>> dfe47d36
               }
               var size = map.size
               loop = size > capacity
@@ -180,7 +145,6 @@
 
           new Cache[Key, Error, Value] {
 
-<<<<<<< HEAD
             override def cacheStats(implicit trace: Trace): UIO[CacheStats] =
               ZIO.succeed(CacheStats(hits.longValue, misses.longValue, map.size))
 
@@ -200,30 +164,9 @@
                     case MapValue.Refreshing(_, MapValue.Complete(_, _, entryState, _)) =>
                       Option(EntryStats(entryState.loaded))
                   }
-=======
-          override def cacheStats: UIO[CacheStats] =
-            ZIO.succeed(CacheStats(hits.longValue, misses.longValue, map.size))
-
-          override def contains(k: Key): UIO[Boolean] =
-            ZIO.succeed(map.containsKey(k))
-
-          override def entryStats(k: Key): UIO[Option[EntryStats]] =
-            ZIO.succeed {
-              val value = map.get(k)
-              if (value eq null) None
-              else {
-                value match {
-                  case MapValue.Pending(_, _) =>
-                    None
-                  case MapValue.Complete(_, _, entryState, _) =>
-                    Option(EntryStats(entryState.loaded))
-                  case MapValue.Refreshing(_, MapValue.Complete(_, _, entryState, _)) =>
-                    Option(EntryStats(entryState.loaded))
->>>>>>> dfe47d36
-                }
-              }
-
-<<<<<<< HEAD
+                }
+              }
+
             override def get(k: Key)(implicit trace: Trace): IO[Error, Value] =
               ZIO.suspendSucceedUnsafe { implicit u =>
                 var key: MapKey[Key]               = null
@@ -294,54 +237,10 @@
                     case MapValue.Refreshing(promiseInProgress, _) =>
                       promiseInProgress.await
                   }
-=======
-          override def get(k: Key): IO[Error, Value] =
-            ZIO.effectSuspendTotal {
-              var key: MapKey[Key]               = null
-              var promise: Promise[Error, Value] = null
-              var value                          = map.get(k)
-              if (value eq null) {
-                promise = newPromise()
-                key = new MapKey(k)
-                value = map.putIfAbsent(k, MapValue.Pending(key, promise))
-              }
-              if (value eq null) {
-                trackAccess(key)
-                trackMiss()
-                lookupValueOf(k, promise)
-              } else {
-                value match {
-                  case MapValue.Pending(key, promise) =>
-                    trackAccess(key)
-                    trackHit()
-                    promise.await
-                  case MapValue.Complete(key, exit, _, timeToLive) =>
-                    trackAccess(key)
-                    trackHit()
-                    if (hasExpired(timeToLive)) {
-                      map.remove(k, value)
-                      get(k)
-                    } else {
-                      ZIO.done(exit)
-                    }
-                  case MapValue.Refreshing(
-                        promiseInProgress,
-                        MapValue.Complete(mapKey, currentResult, _, ttl)
-                      ) =>
-                    trackAccess(mapKey)
-                    trackHit()
-                    if (hasExpired(ttl)) {
-                      promiseInProgress.await
-                    } else {
-                      ZIO.done(currentResult)
-                    }
->>>>>>> dfe47d36
                 }
                 result.unit
               }
-            }
-
-<<<<<<< HEAD
+
             override def invalidate(k: Key)(implicit trace: Trace): UIO[Unit] =
               ZIO.succeed {
                 map.remove(k)
@@ -380,94 +279,6 @@
     }
 
   /**
-   * A `MapKey` represents a key in the cache. It contains mutable references
-   * to the previous key and next key in the `KeySet` to support an efficient
-   * implementation of a sorted set of keys.
-   */
-  private final class MapKey[Key](
-    val value: Key,
-    var previous: MapKey[Key] = null,
-    var next: MapKey[Key] = null
-  )
-
-  /**
-=======
-          override def refresh(k: Key): IO[Error, Unit] =
-            ZIO.effectSuspendTotal {
-              val promise = newPromise()
-              var value   = map.get(k)
-              if (value eq null) {
-                value = map.putIfAbsent(k, MapValue.Pending(new MapKey(k), promise))
-              }
-              val result = if (value eq null) {
-                lookupValueOf(k, promise)
-              } else {
-                value match {
-                  case MapValue.Pending(_, promiseInProgress) =>
-                    promiseInProgress.await
-                  case completedResult @ MapValue.Complete(mapKey, _, _, ttl) =>
-                    if (hasExpired(ttl)) {
-                      map.remove(k, value)
-                      get(k)
-                    } else {
-                      // Only trigger the lookup if we're still the current value, `completedResult`
-                      lookupValueOf(mapKey.value, promise).when {
-                        map.replace(k, completedResult, MapValue.Refreshing(promise, completedResult))
-                      }
-                    }
-                  case MapValue.Refreshing(promiseInProgress, _) =>
-                    promiseInProgress.await
-                }
-              }
-              result.unit
-            }
-
-          override def invalidate(k: Key): UIO[Unit] =
-            ZIO.succeed {
-              map.remove(k)
-              ()
-            }
-
-          override def invalidateAll: UIO[Unit] =
-            ZIO.succeed {
-              map.clear()
-            }
-
-          override def size: UIO[Int] =
-            ZIO.succeed(map.size)
-
-          private def lookupValueOf(key: Key, promise: Promise[Error, Value]): IO[Error, Value] =
-            lookup(key)
-              .provide(environment)
-              .run
-              .flatMap { lookupResult =>
-                val now = Instant.now()
-                val completedResult = MapValue.Complete(
-                  new MapKey(key),
-                  lookupResult,
-                  EntryStats(now),
-                  now.plus(timeToLive(lookupResult))
-                )
-
-                map.put(key, completedResult)
-                promise.done(lookupResult) *>
-                  ZIO.done(lookupResult)
-              }
-              .onInterrupt(
-                promise.interrupt.as(map.remove(key))
-              )
-
-          private def newPromise() =
-            Promise.unsafeMake[Error, Value](fiberId)
-
-          private def hasExpired(timeToLive: Instant) =
-            Instant.now().isAfter(timeToLive)
-        }
-      }
-    }
-
-  /**
->>>>>>> dfe47d36
    * A `MapValue` represents a value in the cache. A value may either be
    * `Pending` with a `Promise` that will contain the result of computing the
    * lookup function, when it is available, or `Complete` with an `Exit` value
