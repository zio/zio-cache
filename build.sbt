import BuildHelper._

inThisBuild(
  List(
    organization := "dev.zio",
    homepage     := Some(url("https://zio.github.io/zio-cache/")),
    licenses     := List("Apache-2.0" -> url("http://www.apache.org/licenses/LICENSE-2.0")),
    developers := List(
      Developer(
        "jdegoes",
        "John De Goes",
        "john@degoes.net",
        url("http://degoes.net")
      )
    ),
    pgpPassphrase := sys.env.get("PGP_PASSWORD").map(_.toArray),
    pgpPublicRing := file("/tmp/public.asc"),
    pgpSecretRing := file("/tmp/secret.asc")
  )
)

addCommandAlias("fmt", "all scalafmtSbt scalafmt test:scalafmt")
addCommandAlias("fix", "; all compile:scalafix test:scalafix; all scalafmtSbt scalafmtAll")
addCommandAlias("check", "; scalafmtSbtCheck; scalafmtCheckAll; compile:scalafix --check; test:scalafix --check")
addCommandAlias("benchmark", "benchmarks/Jmh/run")

addCommandAlias(
  "testJVM",
  ";zioCacheJVM/test"
)
addCommandAlias(
  "testJS",
  ";zioCacheJS/test"
)
addCommandAlias(
  "testNative",
  ";zioCacheNative/test:compile"
)

<<<<<<< HEAD
val zioVersion = "2.0.0"
=======
val zioVersion = "1.0.12"
>>>>>>> dfe47d36

lazy val root = project
  .in(file("."))
  .settings(
    publish / skip := true,
    unusedCompileDependenciesFilter -= moduleFilter("org.scala-js", "scalajs-library")
  )
  .aggregate(
    zioCacheJVM,
    zioCacheJS,
    zioCacheNative,
    benchmarks,
    docs
  )

lazy val zioCache = crossProject(JSPlatform, JVMPlatform, NativePlatform)
  .in(file("zio-cache"))
  .settings(stdSettings("zio-cache"))
  .settings(crossProjectSettings)
  .settings(buildInfoSettings("zio.cache"))
  .settings(
    libraryDependencies ++= Seq(
      "dev.zio"                %% "zio"                     % zioVersion,
      "org.scala-lang.modules" %% "scala-collection-compat" % "2.7.0",
      "dev.zio"                %% "zio-test"                % zioVersion % Test,
      "dev.zio"                %% "zio-test-sbt"            % zioVersion % Test
    )
  )
  .settings(testFrameworks += new TestFramework("zio.test.sbt.ZTestFramework"))
  .enablePlugins(BuildInfoPlugin)

lazy val zioCacheJS = zioCache.js
  .settings(jsSettings)
  .settings(libraryDependencies += "dev.zio" %%% "zio-test-sbt" % zioVersion % Test)
  .settings(scalaJSUseMainModuleInitializer := true)

lazy val zioCacheJVM = zioCache.jvm
  .settings(dottySettings)
  .settings(libraryDependencies += "dev.zio" %%% "zio-test-sbt" % zioVersion % Test)
  .settings(scalaReflectTestSettings)

lazy val zioCacheNative = zioCache.native
  .settings(nativeSettings)

lazy val benchmarks = project
  .in(file("zio-cache-benchmarks"))
  .settings(stdSettings("zio-cache"))
  .settings(
    publish / skip := true,
    moduleName     := "zio-cache-docs"
  )
  .dependsOn(zioCacheJVM)
  .enablePlugins(JmhPlugin)

lazy val docs = project
  .in(file("zio-cache-docs"))
  .settings(stdSettings("zio-cache"))
  .settings(
    publish / skip := true,
    moduleName     := "zio-cache-docs",
    scalacOptions -= "-Yno-imports",
    scalacOptions -= "-Xfatal-warnings",
    ScalaUnidoc / unidoc / unidocProjectFilter := inProjects(zioCacheJVM),
    ScalaUnidoc / unidoc / target              := (LocalRootProject / baseDirectory).value / "website" / "static" / "api",
    cleanFiles += (ScalaUnidoc / unidoc / target).value,
    docusaurusCreateSite     := docusaurusCreateSite.dependsOn(Compile / unidoc).value,
    docusaurusPublishGhpages := docusaurusPublishGhpages.dependsOn(Compile / unidoc).value
  )
  .dependsOn(zioCacheJVM)
  .enablePlugins(MdocPlugin, DocusaurusPlugin, ScalaUnidocPlugin)<|MERGE_RESOLUTION|>--- conflicted
+++ resolved
@@ -37,11 +37,7 @@
   ";zioCacheNative/test:compile"
 )
 
-<<<<<<< HEAD
 val zioVersion = "2.0.0"
-=======
-val zioVersion = "1.0.12"
->>>>>>> dfe47d36
 
 lazy val root = project
   .in(file("."))
