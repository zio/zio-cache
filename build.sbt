import BuildHelper._

inThisBuild(
  List(
    organization := "dev.zio",
    homepage     := Some(url("https://zio.github.io/zio-cache/")),
    licenses     := List("Apache-2.0" -> url("http://www.apache.org/licenses/LICENSE-2.0")),
    developers := List(
      Developer(
        "jdegoes",
        "John De Goes",
        "john@degoes.net",
        url("http://degoes.net")
      )
    ),
    pgpPassphrase := sys.env.get("PGP_PASSWORD").map(_.toArray),
    pgpPublicRing := file("/tmp/public.asc"),
    pgpSecretRing := file("/tmp/secret.asc")
  )
)

addCommandAlias("fmt", "all scalafmtSbt scalafmt test:scalafmt")
addCommandAlias("fix", "; all compile:scalafix test:scalafix; all scalafmtSbt scalafmtAll")
addCommandAlias("check", "; scalafmtSbtCheck; scalafmtCheckAll; compile:scalafix --check; test:scalafix --check")
addCommandAlias("benchmark", "benchmarks/Jmh/run")

addCommandAlias(
  "testJVM",
  ";zioCacheJVM/test"
)
addCommandAlias(
  "testJS",
  ";zioCacheJS/test"
)
addCommandAlias(
  "testNative",
  ";zioCacheNative/test:compile"
)

<<<<<<< HEAD
val zioVersion = "2.0.0-RC3"
=======
val zioVersion = "1.0.12"
>>>>>>> fd5dc6d5

lazy val root = project
  .in(file("."))
  .settings(
    publish / skip := true,
    unusedCompileDependenciesFilter -= moduleFilter("org.scala-js", "scalajs-library")
  )
  .aggregate(
    zioCacheJVM,
    zioCacheJS,
    zioCacheNative,
    benchmarks,
    docs
  )

lazy val zioCache = crossProject(JSPlatform, JVMPlatform, NativePlatform)
  .in(file("zio-cache"))
  .settings(stdSettings("zio-cache"))
  .settings(crossProjectSettings)
  .settings(buildInfoSettings("zio.cache"))
  .settings(
    libraryDependencies ++= Seq(
      "dev.zio" %% "zio"          % zioVersion,
      "dev.zio" %% "zio-test"     % zioVersion % Test,
      "dev.zio" %% "zio-test-sbt" % zioVersion % Test
    )
  )
  .settings(testFrameworks += new TestFramework("zio.test.sbt.ZTestFramework"))
  .enablePlugins(BuildInfoPlugin)

lazy val zioCacheJS = zioCache.js
  .settings(jsSettings)
  .settings(libraryDependencies += "dev.zio" %%% "zio-test-sbt" % zioVersion % Test)
  .settings(scalaJSUseMainModuleInitializer := true)

lazy val zioCacheJVM = zioCache.jvm
  .settings(dottySettings)
  .settings(libraryDependencies += "dev.zio" %%% "zio-test-sbt" % zioVersion % Test)
  .settings(scalaReflectTestSettings)

lazy val zioCacheNative = zioCache.native
  .settings(nativeSettings)

lazy val benchmarks = project
  .in(file("zio-cache-benchmarks"))
  .settings(stdSettings("zio-cache"))
  .settings(
    publish / skip := true,
    moduleName     := "zio-cache-docs"
  )
  .dependsOn(zioCacheJVM)
  .enablePlugins(JmhPlugin)

lazy val docs = project
  .in(file("zio-cache-docs"))
  .settings(stdSettings("zio-cache"))
  .settings(
    publish / skip := true,
    moduleName     := "zio-cache-docs",
    scalacOptions -= "-Yno-imports",
    scalacOptions -= "-Xfatal-warnings",
    ScalaUnidoc / unidoc / unidocProjectFilter := inProjects(zioCacheJVM),
    ScalaUnidoc / unidoc / target              := (LocalRootProject / baseDirectory).value / "website" / "static" / "api",
    cleanFiles += (ScalaUnidoc / unidoc / target).value,
    docusaurusCreateSite     := docusaurusCreateSite.dependsOn(Compile / unidoc).value,
    docusaurusPublishGhpages := docusaurusPublishGhpages.dependsOn(Compile / unidoc).value
  )
  .dependsOn(zioCacheJVM)
  .enablePlugins(MdocPlugin, DocusaurusPlugin, ScalaUnidocPlugin)<|MERGE_RESOLUTION|>--- conflicted
+++ resolved
@@ -37,11 +37,7 @@
   ";zioCacheNative/test:compile"
 )
 
-<<<<<<< HEAD
 val zioVersion = "2.0.0-RC3"
-=======
-val zioVersion = "1.0.12"
->>>>>>> fd5dc6d5
 
 lazy val root = project
   .in(file("."))
